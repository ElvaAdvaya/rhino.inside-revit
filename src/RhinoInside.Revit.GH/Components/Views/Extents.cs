using System;
using Grasshopper.Kernel;
using ARDB = Autodesk.Revit.DB;

namespace RhinoInside.Revit.GH.Components.Views
{
  using System.Linq;
  using External.DB;
  using External.DB.Extensions;
  using Grasshopper.Kernel.Parameters;
  using Grasshopper.Kernel.Types;
  using Rhino.Geometry;

  [ComponentVersion(introduced: "1.7")]
  public class ViewExtents : TransactionalChainComponent
  {
    public override Guid ComponentGuid => new Guid("D4593785-9CAB-408E-B70C-1BA40A9B2B5E");
    public override GH_Exposure Exposure => GH_Exposure.primary;
    protected override string IconTag => "E";

    public ViewExtents() : base
    (
      name: "View Extents",
      nickname: "Extents",
      description: "View Get-Set crop extents",
      category: "Revit",
      subCategory: "View"
    )
    { }

    protected override ParamDefinition[] Inputs => inputs;
    static readonly ParamDefinition[] inputs =
    {
      ParamDefinition.Create<Parameters.View>
      (
        name: "View",
        nickname: "V",
        description: "View to access crop extents"
      ),
      ParamDefinition.Create<Param_Boolean>
      (
        name: "Crop View",
        nickname: "CV",
        description:  "Crop View",
        optional:  true,
        relevance: ParamRelevance.Primary
      ),
      ParamDefinition.Create<Param_Boolean>
      (
        name: "Crop Region Visible",
        nickname: "CRV",
        description:  "Crop Region Visible",
        optional:  true,
        relevance: ParamRelevance.Primary
      ),
      ParamDefinition.Create<Param_Interval2D>
      (
        name: "Crop Extents",
        nickname: "CE",
        description:  "Crop extents in View near-plane coordinate system.",
        optional: true,
        relevance: ParamRelevance.Primary
      ),
      //ParamDefinition.Create<Param_Interval>
      //(
      //  name: "Depth",
      //  nickname: "D",
      //  description:  "View depth in View near-plane coordinate system",
      //  optional:  true,
      //  relevance: ParamRelevance.Secondary
      //),
    };

    protected override ParamDefinition[] Outputs => outputs;
    static readonly ParamDefinition[] outputs =
    {
      ParamDefinition.Create<Parameters.View>
      (
        name: "View",
        nickname: "V",
        description: "View to access crop extents",
        relevance: ParamRelevance.Primary
      ),
      ParamDefinition.Create<Param_Boolean>
      (
        name: "Crop View",
        nickname: "CV",
        description:  "Crop View",
        relevance: ParamRelevance.Primary
      ),
      ParamDefinition.Create<Param_Boolean>
      (
        name: "Crop Region Visible",
        nickname: "CRV",
        description:  "Crop Region Visible",
        relevance: ParamRelevance.Primary
      ),
      ParamDefinition.Create<Param_Interval2D>
      (
        name: "Crop Extents",
        nickname: "CE",
        description:  "Crop extents in View-Location coordinate system.",
        relevance: ParamRelevance.Primary
      ),
      ParamDefinition.Create<Param_Interval>
      (
        name: "Depth",
        nickname: "D",
        description:  "View depth in View-Location coordinate system",
        relevance: ParamRelevance.Secondary
      )
    };

    protected override void TrySolveInstance(IGH_DataAccess DA)
    {
      if (!Params.GetData(DA, "View", out Types.View view, x => x.IsValid)) return;

      if (!view.Value.GetOrderedParameters().Any(x => x.Id.ToBuiltInParameter() == ARDB.BuiltInParameter.VIEWER_CROP_REGION))
      {
        AddRuntimeMessage
        (
          GH_RuntimeMessageLevel.Error,
          $"View '{view.Value.Title}' can't be cropped."
        );
        return;
      }
      else Params.TrySetData(DA, "View", () => view);

      if (Params.GetData(DA, "Crop View", out bool? cropView))
      {
        StartTransaction(view.Document);
        view.CropBoxActive = cropView;
      }
      Params.TrySetData(DA, "Crop View", () => view.CropBoxActive);

      if (Params.GetData(DA, "Crop Region Visible", out bool? cropRegionVisible))
      {
        StartTransaction(view.Document);
        view.CropBoxVisible = cropRegionVisible;
      }
      Params.TrySetData(DA, "Crop Region Visible", () => view.CropBoxVisible);

      if (Params.GetData(DA, "Crop Extents", out GH_Interval2D cropExtents))
      {
        StartTransaction(view.Document);

        using (var cropManager = view.Value.GetCropRegionShapeManager())
          if (cropManager.CanHaveShape) cropManager.RemoveCropRegionShape();

        var cropBox = view.Value.CropBox;
        cropBox.Min = new ARDB.XYZ
        (
          cropExtents.Value.U.Min / Revit.ModelUnits,
          cropExtents.Value.V.Min / Revit.ModelUnits,
          cropBox.Min.Z
        );
        cropBox.Max = new ARDB.XYZ
        (
          cropExtents.Value.U.Max / Revit.ModelUnits,
          cropExtents.Value.V.Max / Revit.ModelUnits,
          cropBox.Max.Z
        );
        view.Value.CropBox = cropBox;
      }
      Params.TrySetData(DA, "Crop Extents", () =>
      {
        var (min, max) = view.Value.CropBox;
        var u = new Interval(min.X * Revit.ModelUnits, max.X * Revit.ModelUnits);
        var v = new Interval(min.Y * Revit.ModelUnits, max.Y * Revit.ModelUnits);
        return new GH_Interval2D(new UVInterval(u, v));
      });

      if (Params.GetData(DA, "Depth", out GH_Interval depth))
      {
        StartTransaction(view.Document);

        var origin = view.Value.Origin;
        var cropBox = view.Value.CropBox;
        var zFar = cropBox.Min.Z;
        var zNear = cropBox.Max.Z;
        cropBox.Min = new ARDB.XYZ
        (
          cropBox.Min.X,
          cropBox.Min.Y,
          cropBox.Min.Z
        );
        cropBox.Max = new ARDB.XYZ
        (
          cropBox.Max.X,
          cropBox.Max.Y,
          cropBox.Min.Z + depth.Value.Max / Revit.ModelUnits - depth.Value.Min / Revit.ModelUnits
        );

        try { view.Value.CropBox = cropBox; }
        catch { }

        view.Document.Regenerate();

        cropBox = view.Value.CropBox;

        cropBox.Min = new ARDB.XYZ
        (
          cropBox.Min.X,
          cropBox.Min.Y,
          zNear//+extentsZ.Value.Min / Revit.ModelUnits
        );
        cropBox.Max = new ARDB.XYZ
        (
          cropBox.Max.X,
          cropBox.Max.Y,
          zNear + cropBox.Min.Z /*+ extentsZ.Value.Max / Revit.ModelUnits*/ - depth.Value.Min / Revit.ModelUnits
        );

        view.Value.CropBox = cropBox;
      }
      Params.TrySetData(DA, "Depth", () =>
      {
        GetViewRangeOffsets(view, out var backOffset, out var frontOffset);
        return new GH_Interval(new Interval(backOffset, frontOffset));
      });
    }

    static void GetFrontAndBackClipOffsets(ARDB.View view, out double backOffset, out double frontOffset)
    {
      backOffset = -(view.get_Parameter(ARDB.BuiltInParameter.VIEWER_BOUND_ACTIVE_FAR)?.AsInteger() == 1 ?
                    (view.get_Parameter(ARDB.BuiltInParameter.VIEWER_BOUND_OFFSET_FAR)?.AsDouble() ?? double.PositiveInfinity) : double.PositiveInfinity);

      frontOffset = +(view.get_Parameter(ARDB.BuiltInParameter.VIEWER_BOUND_ACTIVE_NEAR)?.AsInteger() == 1 ?
                     (view.get_Parameter(ARDB.BuiltInParameter.VIEWER_BOUND_OFFSET_NEAR)?.AsDouble() ?? double.PositiveInfinity) : double.PositiveInfinity);
    }

    static void GetViewRangeOffsets(Types.View view, out double backOffset, out double frontOffset)
    {
      GetFrontAndBackClipOffsets(view.Value, out backOffset, out frontOffset);

      backOffset *= Revit.ModelUnits;
      frontOffset *= Revit.ModelUnits;

      switch (view.Value)
      {
        case ARDB.View3D view3D:
          if (view3D.IsPerspective)
            frontOffset = NumericTolerance.MinNumber(frontOffset, view3D.CropBox.Max.Z);
        break;

        case ARDB.ViewPlan viewPlan:
<<<<<<< HEAD
          using (var viewRange = viewPlan.GetViewRange())
          {
            var bottom  = ViewRangeElevations.GetLevelOffset(view, viewRange, ARDB.PlanViewPlane.ViewDepthPlane);
            var top     = ViewRangeElevations.GetLevelOffset(view, viewRange, ARDB.PlanViewPlane.TopClipPlane);

            backOffset  = Math.Max(backOffset,  (bottom?.Elevation ?? double.NegativeInfinity) - view.Position.Z);
            frontOffset = Math.Min(frontOffset, (top?.Elevation    ?? double.PositiveInfinity) - view.Position.Z);
          }
          break;

        case ARDB.ViewSection viewSection:
          if (double.IsInfinity(frontOffset) || double.IsNaN(frontOffset))
            frontOffset = viewSection.CropBox.Max.Z * Revit.ModelUnits;

=======
          var interval = viewPlan.GetViewRangeInterval();
          backOffset  = NumericTolerance.MaxNumber(backOffset,  interval.Left.Bound - view.Origin.Z);
          frontOffset = NumericTolerance.MinNumber(frontOffset, interval.Right.Bound - view.Origin.Z);
        break;

        case ARDB.ViewSection viewSection:
          frontOffset = NumericTolerance.MinNumber(frontOffset, viewSection.CropBox.Max.Z);
>>>>>>> ef003433
          break;
      }
    }
  }
}<|MERGE_RESOLUTION|>--- conflicted
+++ resolved
@@ -215,7 +215,7 @@
       }
       Params.TrySetData(DA, "Depth", () =>
       {
-        GetViewRangeOffsets(view, out var backOffset, out var frontOffset);
+        GetViewRangeOffsets(view.Value, out var backOffset, out var frontOffset);
         return new GH_Interval(new Interval(backOffset, frontOffset));
       });
     }
@@ -229,14 +229,11 @@
                      (view.get_Parameter(ARDB.BuiltInParameter.VIEWER_BOUND_OFFSET_NEAR)?.AsDouble() ?? double.PositiveInfinity) : double.PositiveInfinity);
     }
 
-    static void GetViewRangeOffsets(Types.View view, out double backOffset, out double frontOffset)
-    {
-      GetFrontAndBackClipOffsets(view.Value, out backOffset, out frontOffset);
-
-      backOffset *= Revit.ModelUnits;
-      frontOffset *= Revit.ModelUnits;
-
-      switch (view.Value)
+    static void GetViewRangeOffsets(ARDB.View view, out double backOffset, out double frontOffset)
+    {
+      GetFrontAndBackClipOffsets(view, out backOffset, out frontOffset);
+
+      switch (view)
       {
         case ARDB.View3D view3D:
           if (view3D.IsPerspective)
@@ -244,22 +241,6 @@
         break;
 
         case ARDB.ViewPlan viewPlan:
-<<<<<<< HEAD
-          using (var viewRange = viewPlan.GetViewRange())
-          {
-            var bottom  = ViewRangeElevations.GetLevelOffset(view, viewRange, ARDB.PlanViewPlane.ViewDepthPlane);
-            var top     = ViewRangeElevations.GetLevelOffset(view, viewRange, ARDB.PlanViewPlane.TopClipPlane);
-
-            backOffset  = Math.Max(backOffset,  (bottom?.Elevation ?? double.NegativeInfinity) - view.Position.Z);
-            frontOffset = Math.Min(frontOffset, (top?.Elevation    ?? double.PositiveInfinity) - view.Position.Z);
-          }
-          break;
-
-        case ARDB.ViewSection viewSection:
-          if (double.IsInfinity(frontOffset) || double.IsNaN(frontOffset))
-            frontOffset = viewSection.CropBox.Max.Z * Revit.ModelUnits;
-
-=======
           var interval = viewPlan.GetViewRangeInterval();
           backOffset  = NumericTolerance.MaxNumber(backOffset,  interval.Left.Bound - view.Origin.Z);
           frontOffset = NumericTolerance.MinNumber(frontOffset, interval.Right.Bound - view.Origin.Z);
@@ -267,7 +248,6 @@
 
         case ARDB.ViewSection viewSection:
           frontOffset = NumericTolerance.MinNumber(frontOffset, viewSection.CropBox.Max.Z);
->>>>>>> ef003433
           break;
       }
     }
