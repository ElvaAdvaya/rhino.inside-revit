--- conflicted
+++ resolved
@@ -305,17 +305,11 @@
 
       if (wall is object)
       {
-<<<<<<< HEAD
+        wall.get_Parameter(DB.BuiltInParameter.WALL_HEIGHT_TYPE).Update(DB.ElementId.InvalidElementId);
+        wall.get_Parameter(DB.BuiltInParameter.WALL_USER_HEIGHT_PARAM).Update((bbox.Max.Z - bbox.Min.Z) / Revit.ModelUnits);
         wall.get_Parameter(DB.BuiltInParameter.WALL_BASE_CONSTRAINT).Update(level.Value.Id);
         wall.get_Parameter(DB.BuiltInParameter.WALL_BASE_OFFSET).Update(bbox.Min.Z / Revit.ModelUnits - level.Value.GetHeight());
         wall.get_Parameter(DB.BuiltInParameter.WALL_KEY_REF_PARAM).Update((int) locationLine);
-=======
-        wall.get_Parameter(DB.BuiltInParameter.WALL_HEIGHT_TYPE).Set(DB.ElementId.InvalidElementId);
-        wall.get_Parameter(DB.BuiltInParameter.WALL_USER_HEIGHT_PARAM).Set((bbox.Max.Z - bbox.Min.Z) / Revit.ModelUnits);
-        wall.get_Parameter(DB.BuiltInParameter.WALL_BASE_CONSTRAINT).Set(level.Value.Id);
-        wall.get_Parameter(DB.BuiltInParameter.WALL_BASE_OFFSET).Set(bbox.Min.Z / Revit.ModelUnits - level.Value.GetHeight());
-        wall.get_Parameter(DB.BuiltInParameter.WALL_KEY_REF_PARAM).Set((int) locationLine);
->>>>>>> eaad4a13
         if (structuralUsage == DB.Structure.StructuralWallUsage.NonBearing)
         {
           wall.get_Parameter(DB.BuiltInParameter.WALL_STRUCTURAL_SIGNIFICANT).Update(0);
@@ -339,4 +333,4 @@
       }
     }
   }
-}
+}