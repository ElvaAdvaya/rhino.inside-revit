--- conflicted
+++ resolved
@@ -1,137 +1,133 @@
-using System;
-using System.Linq;
-
-using Grasshopper.Kernel;
-using Grasshopper.Kernel.Parameters;
-
-using RhinoInside.Revit.GH.ElementTracking;
-using RhinoInside.Revit.External.DB.Extensions;
-using RhinoInside.Revit.GH.Kernel.Attributes;
-
-using DB = Autodesk.Revit.DB;
-
-namespace RhinoInside.Revit.GH.Components.Element.Sheet
-{
-<<<<<<< HEAD
-  [Since("v1.2")]
-  public class SheetByNumber_Assembly : BaseSheetByNumber<AssemblySheetHandler>
-=======
-  class SheetByNumber_Assembly : BaseSheetByNumber<AssemblySheetHandler>
->>>>>>> c72c017f
-  {
-    public override Guid ComponentGuid => new Guid("68ad9e6a-d39e-4cda-9e41-3eb311d0cf2b");
-    public override GH_Exposure Exposure => GH_Exposure.quarternary;
-
-    public SheetByNumber_Assembly() : base
-    (
-      name: "Add Sheet (Assembly)",
-      nickname: "Sheet (A)",
-      description: "Create a new assembly sheet with given number and name"
-    )
-    { }
-
-    static readonly (string name, string nickname, string tip) _Sheet_
-    = (name: "Sheet", nickname: "S", tip: "Output Sheet");
-
-    protected override ParamDefinition[] Inputs => inputs;
-    static readonly ParamDefinition[] inputs =
-    {
-      new ParamDefinition
-      (
-        new Parameters.Document()
-        {
-          Name = "Document",
-          NickName = "DOC",
-          Description = "Document",
-          Optional = true
-        },
-        ParamRelevance.Occasional
-      ),
-      new ParamDefinition
-      (
-        new Parameters.AssemblyInstance()
-        {
-          Name = "Assembly",
-          NickName = "A",
-          Description = "Assembly to create sheet for",
-        },
-        ParamRelevance.Primary
-      ),
-      new ParamDefinition
-      (
-        new Param_String()
-        {
-          Name = "Sheet Number",
-          NickName = "NUM",
-          Description = $"{_Sheet_.name} Number"
-        }
-      ),
-      new ParamDefinition
-      (
-        new Param_String()
-        {
-          Name = "Sheet Name",
-          NickName = "N",
-          Description = $"{_Sheet_.name} Name",
-        }
-      ),
-      new ParamDefinition
-      (
-        new Parameters.ViewSheet()
-        {
-          Name = "Template",
-          NickName = "T",
-          Description = $"Template sheet (only sheet parameters are copied)",
-          Optional = true
-        },
-        ParamRelevance.Primary
-      ),
-    };
-
-    protected override ParamDefinition[] Outputs => outputs;
-    static readonly ParamDefinition[] outputs =
-    {
-      new ParamDefinition
-      (
-        new Parameters.ViewSheet()
-        {
-          Name = _Sheet_.name,
-          NickName = _Sheet_.nickname,
-          Description = _Sheet_.tip,
-        }
-      ),
-    };
-
-    protected override void TrySolveInstance(IGH_DataAccess DA)
-    {
-      // active document
-      if (!Parameters.Document.TryGetDocumentOrCurrent(this, DA, "Document", out var doc)) return;
-
-      Params.TryGetData(DA, "Assembly", out DB.AssemblyInstance assembly);
-
-      // sheet input data
-      if (!Params.TryGetData(DA, "Sheet Number", out string number, x => !string.IsNullOrEmpty(x))) return;
-      // Note: see notes on SheetHandler.Name parameter
-      if (!Params.TryGetData(DA, "Sheet Name", out string name, x => !string.IsNullOrEmpty(x))) return;
-
-      Params.TryGetData(DA, "Template", out DB.ViewSheet template);
-
-      // find any tracked sheet
-      Params.ReadTrackedElement(_Sheet_.name, doc.Value, out DB.ViewSheet sheet);
-
-      // update, or create
-      StartTransaction(doc.Value);
-      {
-        sheet = Reconstruct(sheet, doc.Value, new AssemblySheetHandler(number)
-        {
-          Name = name,
-          Assembly = assembly,
-          Template = template
-        });
-
-        Params.WriteTrackedElement(_Sheet_.name, doc.Value, sheet);
-        DA.SetData(_Sheet_.name, sheet);
-      }
-    }
-  }
-}
+using System;
+using System.Linq;
+
+using Grasshopper.Kernel;
+using Grasshopper.Kernel.Parameters;
+
+using RhinoInside.Revit.GH.ElementTracking;
+using RhinoInside.Revit.External.DB.Extensions;
+using RhinoInside.Revit.GH.Kernel.Attributes;
+
+using DB = Autodesk.Revit.DB;
+
+namespace RhinoInside.Revit.GH.Components.Element.Sheet
+{
+  [Since("v1.2")]
+  class SheetByNumber_Assembly : BaseSheetByNumber<AssemblySheetHandler>
+  {
+    public override Guid ComponentGuid => new Guid("68ad9e6a-d39e-4cda-9e41-3eb311d0cf2b");
+    public override GH_Exposure Exposure => GH_Exposure.quarternary;
+
+    public SheetByNumber_Assembly() : base
+    (
+      name: "Add Sheet (Assembly)",
+      nickname: "Sheet (A)",
+      description: "Create a new assembly sheet with given number and name"
+    )
+    { }
+
+    static readonly (string name, string nickname, string tip) _Sheet_
+    = (name: "Sheet", nickname: "S", tip: "Output Sheet");
+
+    protected override ParamDefinition[] Inputs => inputs;
+    static readonly ParamDefinition[] inputs =
+    {
+      new ParamDefinition
+      (
+        new Parameters.Document()
+        {
+          Name = "Document",
+          NickName = "DOC",
+          Description = "Document",
+          Optional = true
+        },
+        ParamRelevance.Occasional
+      ),
+      new ParamDefinition
+      (
+        new Parameters.AssemblyInstance()
+        {
+          Name = "Assembly",
+          NickName = "A",
+          Description = "Assembly to create sheet for",
+        },
+        ParamRelevance.Primary
+      ),
+      new ParamDefinition
+      (
+        new Param_String()
+        {
+          Name = "Sheet Number",
+          NickName = "NUM",
+          Description = $"{_Sheet_.name} Number"
+        }
+      ),
+      new ParamDefinition
+      (
+        new Param_String()
+        {
+          Name = "Sheet Name",
+          NickName = "N",
+          Description = $"{_Sheet_.name} Name",
+        }
+      ),
+      new ParamDefinition
+      (
+        new Parameters.ViewSheet()
+        {
+          Name = "Template",
+          NickName = "T",
+          Description = $"Template sheet (only sheet parameters are copied)",
+          Optional = true
+        },
+        ParamRelevance.Primary
+      ),
+    };
+
+    protected override ParamDefinition[] Outputs => outputs;
+    static readonly ParamDefinition[] outputs =
+    {
+      new ParamDefinition
+      (
+        new Parameters.ViewSheet()
+        {
+          Name = _Sheet_.name,
+          NickName = _Sheet_.nickname,
+          Description = _Sheet_.tip,
+        }
+      ),
+    };
+
+    protected override void TrySolveInstance(IGH_DataAccess DA)
+    {
+      // active document
+      if (!Parameters.Document.TryGetDocumentOrCurrent(this, DA, "Document", out var doc)) return;
+
+      Params.TryGetData(DA, "Assembly", out DB.AssemblyInstance assembly);
+
+      // sheet input data
+      if (!Params.TryGetData(DA, "Sheet Number", out string number, x => !string.IsNullOrEmpty(x))) return;
+      // Note: see notes on SheetHandler.Name parameter
+      if (!Params.TryGetData(DA, "Sheet Name", out string name, x => !string.IsNullOrEmpty(x))) return;
+
+      Params.TryGetData(DA, "Template", out DB.ViewSheet template);
+
+      // find any tracked sheet
+      Params.ReadTrackedElement(_Sheet_.name, doc.Value, out DB.ViewSheet sheet);
+
+      // update, or create
+      StartTransaction(doc.Value);
+      {
+        sheet = Reconstruct(sheet, doc.Value, new AssemblySheetHandler(number)
+        {
+          Name = name,
+          Assembly = assembly,
+          Template = template
+        });
+
+        Params.WriteTrackedElement(_Sheet_.name, doc.Value, sheet);
+        DA.SetData(_Sheet_.name, sheet);
+      }
+    }
+  }
+}