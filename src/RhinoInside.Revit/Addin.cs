--- conflicted
+++ resolved
@@ -14,11 +14,8 @@
 using Microsoft.Win32.SafeHandles;
 using RhinoInside.Revit.External.UI.Extensions;
 using RhinoInside.Revit.Native;
-<<<<<<< HEAD
 using RhinoInside.Revit.Settings;
-=======
 using UIX = RhinoInside.Revit.External.UI;
->>>>>>> 842c5ca0
 
 namespace RhinoInside.Revit
 {
@@ -224,28 +221,10 @@
       if (DaysUntilExpiration < 1)
         status = Status.Obsolete;
 
-<<<<<<< HEAD
-      if (CurrentStatus == Status.Available)
-      {
-        ResolveEventHandler OnRhinoCommonResolve = null;
-        AppDomain.CurrentDomain.AssemblyResolve += OnRhinoCommonResolve = (sender, args) =>
-        {
-          const string rhinoCommonAssemblyName = "RhinoCommon";
-          var assemblyName = new AssemblyName(args.Name).Name;
-
-          if (assemblyName != rhinoCommonAssemblyName)
-            return null;
-
-          AppDomain.CurrentDomain.AssemblyResolve -= OnRhinoCommonResolve;
-          return Assembly.LoadFrom(Path.Combine(SystemDir, rhinoCommonAssemblyName + ".dll"));
-        };
-
-        // initialize ui framework provided by Rhino
-        RhinoUIFramework.LoadFramework(SystemDir);
-      }
-=======
       NativeLoader.IsolateOpenNurbs();
->>>>>>> 842c5ca0
+
+      // initialize ui framework provided by Rhino
+      RhinoUIFramework.LoadFramework(SystemDir);
     }
 
     public Addin() : base(new Guid("02EFF7F0-4921-4FD3-91F6-A87B6BA9BF74")) => Instance = this;
