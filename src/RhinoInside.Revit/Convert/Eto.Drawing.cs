using ARDB = Autodesk.Revit.DB;

namespace RhinoInside.Revit.Convert.Eto.Drawing
{
  using global::Eto.Drawing;

  /// <summary>
  /// Converter to convert <see cref="Color"/> values to and from <see cref="ARDB.Color"/>.
  /// </summary>
  public static class ColorConverter
  {
    /// <summary>
    /// Converts the specified <see cref="ARDB.Color" /> to an equivalent <see cref="Color" />.
    /// </summary>
<<<<<<< HEAD
    /// <example>
    /// 
    /// Using <see cref="ToColor(ARDB.Color)" /> as extension method:
    ///
    /// <code language="csharp">
    /// using DB = Autodesk.Revit.DB;
    /// using RhinoInside.Revit.Convert.Eto.Drawing;
    /// 
    /// Color etoColor = revitColor.ToColor();
    /// </code>
    /// 
    /// <code language="Python">
    /// import clr
    /// clr.AddReference("Eto")
    /// clr.AddReference("RevitAPI")
    /// clr.AddReference("RhinoInside.Revit")
    /// from Eto.Drawing import Color
    /// import Autodesk.Revit.DB as DB
    /// import RhinoInside.Revit.Convert.Eto.Drawing
    /// clr.ImportExtensions(RhinoInside.Revit.Convert.Eto.Drawing)
    /// 
    /// eto_color = revit_color.ToColor()	# type: Color
    /// </code>
    /// 
    /// Using <see cref="ToColor(ARDB.Color)" /> as static method:
    ///
    /// <code language="csharp">
    /// using DB = Autodesk.Revit.DB;
    /// using RhinoInside.Revit.Convert.Eto.Drawing;
    /// 
    /// Color etoColor = ColorConverter.ToColor(revitColor)
    /// </code>
    /// 
    /// <code language="Python">
    /// import clr
    /// clr.AddReference("Eto")
    /// clr.AddReference("RevitAPI")
    /// clr.AddReference("RhinoInside.Revit")
    /// from Eto.Drawing import Color
    /// import Autodesk.Revit.DB as DB
    /// import RhinoInside.Revit.Convert.Eto.Drawing.ColorConverter as CC
    /// 
    /// eto_color = CC.ToColor(revit_color)	# type: Color
    /// </code>
    ///
    /// </example>
    /// <param name="color">Revit color to convert.</param>
    /// <returns>Eto color that is equivalent to the provided Revit color.</returns>
    public static Color ToColor(this ARDB.Color color)
=======
    /// <param name="value">A value to convert.</param>
    /// <returns>An <see cref="Color"/> that is equivalent to the provided value.</returns>
    /// <since>1.0</since>
    public static Color ToColor(this ARDB.Color value)
>>>>>>> f6a26186
    {
      return color.IsValid ?
             Color.FromArgb(color.Red, color.Green, color.Blue, 0xFF) :
             Color.FromArgb(0, 0, 0, 0);
    }

    /// <summary>
    /// Converts the specified <see cref="Color" /> to an equivalent <see cref="ARDB.Color" />.
    /// </summary>
<<<<<<< HEAD
    /// <example>
    /// 
    /// Using <see cref="ToColor(Color)" /> as extension method:
    ///
    /// <code language="csharp">
    /// using DB = Autodesk.Revit.DB;
    /// using RhinoInside.Revit.Convert.Eto.Drawing;
    /// 
    /// DB.Color revitColor = etoColor.ToColor();
    /// </code>
    /// 
    /// <code language="Python">
    /// import clr
    /// clr.AddReference("Eto")
    /// clr.AddReference("RevitAPI")
    /// clr.AddReference("RhinoInside.Revit")
    /// from Eto.Drawing import Color
    /// import Autodesk.Revit.DB as DB
    /// import RhinoInside.Revit.Convert.Eto.Drawing
    /// clr.ImportExtensions(RhinoInside.Revit.Convert.Eto.Drawing)
    /// 
    /// revit_color = eto_color.ToColor()	# type: DB.Color
    /// </code>
    /// 
    /// Using <see cref="ToColor(Color)" /> as static method:
    ///
    /// <code language="csharp">
    /// using DB = Autodesk.Revit.DB;
    /// using RhinoInside.Revit.Convert.Eto.Drawing;
    /// 
    /// DB.Color revitColor = ColorConverter.ToColor(etoColor)
    /// </code>
    /// 
    /// <code language="Python">
    /// import clr
    /// clr.AddReference("Eto")
    /// clr.AddReference("RevitAPI")
    /// clr.AddReference("RhinoInside.Revit")
    /// from Eto.Drawing import Color
    /// import Autodesk.Revit.DB as DB
    /// import RhinoInside.Revit.Convert.Eto.Drawing.ColorConverter as CC
    /// 
    /// revit_color = CC.ToColor(eto_color)	# type: DB.Color
    /// </code>
    ///
    /// </example>
    /// <param name="color">Eto color to convert.</param>
    /// <returns>Revit color that is equivalent to the provided Eto color.</returns>
    public static ARDB::Color ToColor(this Color color)
=======
    /// <param name="value">A value to convert.</param>
    /// <returns>A <see cref="ARDB.Color"/> that is equivalent to the provided value.</returns>
    /// <since>1.0</since>
    public static ARDB::Color ToColor(this Color value)
>>>>>>> f6a26186
    {
      return color.ToArgb() == 0 ?
        ARDB::Color.InvalidColorValue :
        new ARDB::Color((byte) color.Rb, (byte) color.Gb, (byte) color.Bb);
    }
  }
}<|MERGE_RESOLUTION|>--- conflicted
+++ resolved
@@ -12,7 +12,6 @@
     /// <summary>
     /// Converts the specified <see cref="ARDB.Color" /> to an equivalent <see cref="Color" />.
     /// </summary>
-<<<<<<< HEAD
     /// <example>
     /// 
     /// Using <see cref="ToColor(ARDB.Color)" /> as extension method:
@@ -60,14 +59,9 @@
     ///
     /// </example>
     /// <param name="color">Revit color to convert.</param>
-    /// <returns>Eto color that is equivalent to the provided Revit color.</returns>
+    /// <returns>An Eto color that is equivalent to the provided Revit color.</returns>
+    /// <since>1.0</since>
     public static Color ToColor(this ARDB.Color color)
-=======
-    /// <param name="value">A value to convert.</param>
-    /// <returns>An <see cref="Color"/> that is equivalent to the provided value.</returns>
-    /// <since>1.0</since>
-    public static Color ToColor(this ARDB.Color value)
->>>>>>> f6a26186
     {
       return color.IsValid ?
              Color.FromArgb(color.Red, color.Green, color.Blue, 0xFF) :
@@ -77,7 +71,6 @@
     /// <summary>
     /// Converts the specified <see cref="Color" /> to an equivalent <see cref="ARDB.Color" />.
     /// </summary>
-<<<<<<< HEAD
     /// <example>
     /// 
     /// Using <see cref="ToColor(Color)" /> as extension method:
@@ -125,14 +118,9 @@
     ///
     /// </example>
     /// <param name="color">Eto color to convert.</param>
-    /// <returns>Revit color that is equivalent to the provided Eto color.</returns>
+    /// <returns>A Revit color that is equivalent to the provided Eto color.</returns>
+    /// <since>1.0</since>
     public static ARDB::Color ToColor(this Color color)
-=======
-    /// <param name="value">A value to convert.</param>
-    /// <returns>A <see cref="ARDB.Color"/> that is equivalent to the provided value.</returns>
-    /// <since>1.0</since>
-    public static ARDB::Color ToColor(this Color value)
->>>>>>> f6a26186
     {
       return color.ToArgb() == 0 ?
         ARDB::Color.InvalidColorValue :
