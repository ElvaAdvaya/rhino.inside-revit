---
title: Known Issues
order: 43
group: Deployment & Configs
---

This guide looks at errors that can appear with {{ site.terms.rir }}. This address most of the common errors we have seen. [Please Contact Us](https://www.rhino3d.com/support) whether any of these options worked or did not work. We are working to minimize any of these messages.

## Unsupported openNURBS

### Problem

When {{ site.terms.rir }} attempts to load, the error below appears.

![]({{ "/static/images/reference/known-issues-unsupported-opennurbs.jpg" | prepend: site.baseurl }}){: class="small-image"}

This normally appears when there is a conflict when an older version of the Rhino file reader (openNURBS) has been loaded in Revit.  This normally happens because:

1. A Rhino 3DM file was inserted into Revit before {{ site.terms.rir }} was loaded. Revit is shipped with a different version of the openNURBS module, and loading a Rhino model into the Revit document before activating {{ site.terms.rir }}, cause the conflict
2. Other third-party Revit plugins that have loaded already, reference the Rhino file reader (openNURBS)

### Workaround

Please follow the instructions on [Submitting Debug Info]({{ site.baseurl }}{% link _en/beta/reference/toubleshooting.md %}#submitting-debug-info) to submit the error and debug information to {{ site.terms.rir }} development team.

Saving the project, then restarting Revit is usually the fastest workaround. If {{ site.terms.rir }} is loaded first, then everything should work with no issues.

Some plugins may need to be updated.  Common conflicts are seen with older versions of:
1. [Conveyer](https://provingground.io/tools/conveyor/)
2. [Avail](https://getavail.com/avail-adds-integration-with-mcneel-rhino-modeler/)
3. [{{ site.terms.pyrevit }} ](https://www.notion.so/pyRevit-bd907d6292ed4ce997c46e84b6ef67a0) 

We continue to work with all our partners on this error. Information gathered from the Error Reporting enables us to actively target these conflicts.


## Initialization Error -200

### Problem

When {{ site.terms.rir }} loads, the error below appears.

![]({{ "/static/images/reference/known-issues-error-200.png" | prepend: site.baseurl }})

The underlying issue is that one of the `Microsoft.WindowsAPICodePack` or `Microsoft.WindowsAPICodePack.Shell` dlls that are shipped with the conflicting Revit add-in, does not have a public key, and the conflicting add-in is not compiled to use the exact version of these dlls that are shipped with the product. The latest version of both these dlls are installed by Rhino into the Global Assembly Cache (GAC) when Rhino is installed. When {{ site.terms.rir }} and the conflicting add-in are both loaded into Revit, one of them ends up using the incompatible dll version and this causes the error.

### Workaround

This normally appears when there is a conflict between Rhino.inside and one or more Revit plugins that have loaded already:
<<<<<<< HEAD

#### pyRevit Add-in
A common conflict is an older version (older than 4.7) of the {{ site.terms.pyrevit }} plugin.  While the newer versions to {{ site.terms.pyrevit }} do not cause a problem, an older version might.  Information on the {{ site.terms.pyrevit }} site can be found [{{ site.terms.pyrevit }} issue #628](https://github.com/eirannejad/pyRevit/issues/628). To update the older version of {{ site.terms.pyrevit }} use these steps:

  - Download [Microsoft.WindowsAPICodePack.Shell](https://www.nuget.org/packages/Microsoft.WindowsAPICodePack-Shell/1.1.0) and place under `bin/` directory in pyRevit installation directory. This fix will be shipped with the next pyRevit version
=======

#### pyRevit Add-in
A common conflict is an older version (older than 4.7) of the {{ site.terms.pyrevit }} plugin.  While the newer versions to {{ site.terms.pyrevit }} do not cause a problem, an older version might.  Information on the {{ site.terms.pyrevit }} site can be found [{{ site.terms.pyrevit }} issue #628](https://github.com/eirannejad/pyRevit/issues/628). To update the older version of {{ site.terms.pyrevit }} use these steps:

  - Download [Microsoft.WindowsAPICodePack.Shell](https://www.nuget.org/packages/Microsoft.WindowsAPICodePack-Shell/1.1.0). Unpack the package using any ZIP unpacker (e.g. [7zip](https://7ziphelp.com)). Browse to the `lib/` directory inside the unpacked content. Copy the `Microsoft.WindowsAPICodePack.Shell.dll` and place under `bin/` directory in pyRevit installation directory. This dll is also uploaded [here](https://github.com/eirannejad/pyRevit/files/3503717/Microsoft.WindowsAPICodePack.Shell.dll.zip) for convenience if you don't know how to download NuGet packages. It's placed inside a ZIP archive for security. Unpack and place under `bin/` directory in pyRevit installation directory

#### Naviate Add-ins
Another common conflict is with the suite of Naviate tools for Revit. The workaround is very similar to workaround mentioned above. Download both the [Microsoft.WindowsAPICodePack](https://www.nuget.org/packages/Microsoft.WindowsAPICodePack-Core/1.1.0) and [Microsoft.WindowsAPICodePack.Shell](https://www.nuget.org/packages/Microsoft.WindowsAPICodePack-Shell/1.1.0) packages, unpack and copy both `Microsoft.WindowsAPICodePack.dll` and `Microsoft.WindowsAPICodePack.Shell.dll` dlls and replace the existing ones inside the Naviate installation path (usually `C:\Program Files\Symetri\Naviate\Revit 20XX\Dll\`)
>>>>>>> 7e10a8d7


#### Naviate Add-ins
Another common conflict is with the suite of Naviate tools for Revit. The workaround is very similar to workaround mentioned above. Download both the [Microsoft.WindowsAPICodePack](https://www.nuget.org/packages/Microsoft.WindowsAPICodePack-Core/1.1.0) and [Microsoft.WindowsAPICodePack.Shell](https://www.nuget.org/packages/Microsoft.WindowsAPICodePack-Shell/1.1.0) dlls and replace the existing ones inside the Naviate installation path (usually `C:\Program Files\Symetri\Naviate\Revit 20XX\Dll\`)


If this does not solve the problem, then using the [Search for Conflicting Plugins]({{ site.baseurl }}{% link _en/beta/reference/toubleshooting.md %}#search-for-conflicting-plugins) section.

## JSON Error

### Problem

A Long JSON error shows up as shown below

![]({{ "/static/images/reference/known-issues-error-json.png" | prepend: site.baseurl }})

### Workaround

Like the previous -200 error, this is a conflict with another plugin. See the Error - 200 solution for this problem, and the [Search for Conflicting Plugins]({{ site.baseurl }}{% link _en/beta/reference/toubleshooting.md %}#search-for-conflicting-plugins) section below.
<|MERGE_RESOLUTION|>--- conflicted
+++ resolved
@@ -46,13 +46,6 @@
 ### Workaround
 
 This normally appears when there is a conflict between Rhino.inside and one or more Revit plugins that have loaded already:
-<<<<<<< HEAD
-
-#### pyRevit Add-in
-A common conflict is an older version (older than 4.7) of the {{ site.terms.pyrevit }} plugin.  While the newer versions to {{ site.terms.pyrevit }} do not cause a problem, an older version might.  Information on the {{ site.terms.pyrevit }} site can be found [{{ site.terms.pyrevit }} issue #628](https://github.com/eirannejad/pyRevit/issues/628). To update the older version of {{ site.terms.pyrevit }} use these steps:
-
-  - Download [Microsoft.WindowsAPICodePack.Shell](https://www.nuget.org/packages/Microsoft.WindowsAPICodePack-Shell/1.1.0) and place under `bin/` directory in pyRevit installation directory. This fix will be shipped with the next pyRevit version
-=======
 
 #### pyRevit Add-in
 A common conflict is an older version (older than 4.7) of the {{ site.terms.pyrevit }} plugin.  While the newer versions to {{ site.terms.pyrevit }} do not cause a problem, an older version might.  Information on the {{ site.terms.pyrevit }} site can be found [{{ site.terms.pyrevit }} issue #628](https://github.com/eirannejad/pyRevit/issues/628). To update the older version of {{ site.terms.pyrevit }} use these steps:
@@ -61,12 +54,6 @@
 
 #### Naviate Add-ins
 Another common conflict is with the suite of Naviate tools for Revit. The workaround is very similar to workaround mentioned above. Download both the [Microsoft.WindowsAPICodePack](https://www.nuget.org/packages/Microsoft.WindowsAPICodePack-Core/1.1.0) and [Microsoft.WindowsAPICodePack.Shell](https://www.nuget.org/packages/Microsoft.WindowsAPICodePack-Shell/1.1.0) packages, unpack and copy both `Microsoft.WindowsAPICodePack.dll` and `Microsoft.WindowsAPICodePack.Shell.dll` dlls and replace the existing ones inside the Naviate installation path (usually `C:\Program Files\Symetri\Naviate\Revit 20XX\Dll\`)
->>>>>>> 7e10a8d7
-
-
-#### Naviate Add-ins
-Another common conflict is with the suite of Naviate tools for Revit. The workaround is very similar to workaround mentioned above. Download both the [Microsoft.WindowsAPICodePack](https://www.nuget.org/packages/Microsoft.WindowsAPICodePack-Core/1.1.0) and [Microsoft.WindowsAPICodePack.Shell](https://www.nuget.org/packages/Microsoft.WindowsAPICodePack-Shell/1.1.0) dlls and replace the existing ones inside the Naviate installation path (usually `C:\Program Files\Symetri\Naviate\Revit 20XX\Dll\`)
-
 
 If this does not solve the problem, then using the [Search for Conflicting Plugins]({{ site.baseurl }}{% link _en/beta/reference/toubleshooting.md %}#search-for-conflicting-plugins) section.
 
