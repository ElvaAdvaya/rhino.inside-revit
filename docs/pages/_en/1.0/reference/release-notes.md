---
title: Release Notes
order: 40
group: Deployment & Configs
---

<!-- list the changes in WIP branch -->

{% capture rc_release_notes %}

### WIP

### RC

- Fixed 'Symbolic' input on 'Component Family Curve' component.
  [#1061](https://github.com/mcneel/rhino.inside-revit/issues/1061)
- Fixed 'Revit geometry is not accepted into New Component Family component'
  [#1051](https://github.com/mcneel/rhino.inside-revit/issues/1051)

{% endcapture %}
{% include ltr/release_header_next.html title="Upcoming Changes" note=rc_release_notes %}

<<<<<<< HEAD
{% include ltr/release-header.html title="v1.19 RC2" version="v1.19.8780.23124" pre_release=true time="01/16/2024" %}

- Improves {% include ltr/comp.html uuid='e996b34d' %}
- Improves {% include ltr/comp.html uuid='b8677884' %}
=======
{% include ltr/release-header.html title="v1.18" version="v1.18.8797.15011" time="01/02/2024" %}

- Re-Released with newly signed libraries and installer
>>>>>>> e8fa822e

{% include ltr/release-header.html title="v1.19 RC1" version="v1.19.8780.17135" pre_release=true time="01/15/2024" %}

- Misc Fixes and Improvements

{% include ltr/release-header.html title="v1.18" version="v1.18.8780.17023" time="01/15/2024" %}

- Includes all changes under 1.18 RC releases listed below

{% include ltr/release-header.html title="v1.18 RC4" version="v1.18.8753.16182" pre_release=true time="12/19/2023" %}

- Improved 'Add Wall (Profile)' component to accept non vertical profiles. 

{% include ltr/release-header.html title="v1.18 RC3" version="v1.18.8746.17424" pre_release=true time="12/12/2023" %}

- Misc Fixes and Improvements

{% include ltr/release-header.html title="v1.18 RC2" version="v1.18.8739.18374" pre_release=true time="12/05/2023" %}

- Added {% include ltr/comp.html uuid='e13fc388' %} component

{% include ltr/release-header.html title="v1.18 RC1" version="v1.18.8734.21200" pre_release=true time="11/28/2023" %}

- Nothing new.

{% include ltr/release-header.html title="v1.17" version="v1.17.8734.20954" time="11/28/2023" %}

<div style="text-align: center;">
<img src="/rhino.inside-revit/static/images/release_notes/rhino8.png" alt="" style="width: 256px;">
<p style="margin: 0;">{{ site.terms.rir }} now supports Rhino 8!</p>
<p style="color: darkgray;">[ v8.1 and above ]</p>
</div>

- Renamed 'Document Warnings' -> {% include ltr/comp.html uuid='3917adb2' %}.
- Added context menu to {% include ltr/comp.html uuid='73e14fbb' %} to filter by severity.
- Improved element-tracking on views.
- Fix on {% include ltr/comp.html uuid='71f014de' %} component when used on an `ARDB.TextNote`.
- Fix on {% include ltr/comp.html uuid='97c8cb27' %} when wildcard is used as input.
- Fixed a bug that makes Grasshopper previews visible on Revit type preview dialog.
- Fix on `PersistentParam` context menu when it contains deleted elements.
- Fix on {% include ltr/comp.html uuid='b18ef2cc' %} conversion on Rhino 8.
- Implemented conversion from 'Element' to 'Model Content' on some types.

{% include ltr/release-header.html title="v1.17 RC1" version="v1.17.8620.27747" pre_release=true time="08/08/2023" %}

- Misc fixes and improvements

{% include ltr/release-header.html title="v1.16" version="v1.16.8620.27325" time="08/08/2023" %}

- Added 'Add Toposolid' component. ({{ site.terms.revit }} 2024)
- Added 'Add Toposolid Sub-Division' component. ({{ site.terms.revit }} 2024)
- Added {% include ltr/comp.html uuid='86d56bea' %} component.
- Added {% include ltr/comp.html uuid='aae738e5' %} component.
- Added {% include ltr/comp.html uuid='2ab03aaf' %} component.
- Improved {% include ltr/comp.html uuid='516b2771' %} performance.
- Renamed {% include ltr/comp.html uuid='ecc6fa17' %} -> {% include ltr/comp.html uuid='79daea3a' %}.
- Now {% include ltr/comp.html uuid='79daea3a' %} filters out hidden UI _Categories_.
- Added 'Is Visible UI' to {% include ltr/comp.html uuid='d150e40e' %} and {% include ltr/comp.html uuid='d794361e' %}.
- Added {% include ltr/comp.html uuid='ecc6fa17' %} component.
- Added {% include ltr/comp.html uuid='92b3f600' %} component.
- Added {% include ltr/comp.html uuid='ec5cd3bb' %} component.
- Added {% include ltr/comp.html uuid='63c816d8' %} component.
- Fixed 'Element Name' when used to rename _Subcategories_ in multiple families at once.
  [#898](https://github.com/mcneel/rhino.inside-revit/issues/898)
- Fix on {% include ltr/comp.html uuid='d150e40e' %} it should output ordered by id.
- Fix on {% include ltr/comp.html uuid='79daea3a' %} when a `<None>` category is used.
- {% include ltr/comp.html uuid='495330db' %} compoennt now works on `GenericForm` elements.
- Added {% include ltr/comp.html uuid='1caafc26' %} component.
  [#871](https://github.com/mcneel/rhino.inside-revit/issues/871)
- Fix on DirectShape components.
- Renamed 'Analyze Instance Space' -> {% include ltr/comp.html uuid='6ac37380' %}.
- Updated Topological components to return linked elements.

{% include ltr/release-header.html title="v1.16 RC1" version="v1.16.8596.34292" pre_release=true time="07/15/2023" %}

- Misc fixes and improvements

{% include ltr/release-header.html title="v1.15" version="v1.15.8596.34075" time="07/15/2023" %}

- Added {% include ltr/comp.html uuid='440b6beb' %}
- Added {% include ltr/comp.html uuid='6388cfc0' %}
- Exposed {% include ltr/comp.html uuid='f9bc3f5e' %}
- Includes all changes under 1.15RC releases listed below

{% include ltr/release-header.html title="v1.15 RC2" version="v1.15.8571.17168" pre_release=true time="06/20/2023" %}

- Fix on {% include ltr/comp.html uuid='ad88cf11' %} component when 'Line Style' input is used.
- Fix on {% include ltr/comp.html uuid='91757ae0' %} when used on linked model faces.
- Added 'Sketch Lines' component.
- Added 'Lines' output to 'Element References' component.
- Added 'Curve Point References' component.
- Implemented casting for 'Face' -> 'Category' & 'Material'
- Added 'Element View' component to query for the owner view of an element.
- Implemented casting for 'View' -> 'Sheet' & 'Viewport' (when placed on a sheet)
- Implemented casting for 'Viewport' -> 'View' & 'Sheet'

{% include ltr/release-header.html title="v1.15 RC1" version="v1.15.8557.7999" pre_release=true time="06/07/2023" %}

- Misc fixes and improvements

{% include ltr/release-header.html title="v1.14" version="v1.14.8557.24642" time="06/07/2023" %}

- Includes all changes under 1.14RC releases listed below
- Misc fixes and improvements

{% include ltr/release-header.html title="v1.14 RC4" version="v1.14.8543.20042" pre_release=true time="05/23/2023" %}

- Now Area, Room and Space Tag components require a View.
- Added 'Area Scheme' parameter.
- Made {% include ltr/comp.html uuid='2101fff6' %} component hidden.

{% include ltr/release-header.html title="v1.14 RC3" version="v1.14.8536.14258" pre_release=true time="05/19/2023" %}

- Added {% include ltr/comp.html uuid='bbd8187b' %} component.
- Added {% include ltr/comp.html uuid='8ed1490f' %} component.
- Added {% include ltr/comp.html uuid='dda08563' %} component.


{% include ltr/release-header.html title="v1.14 RC2" version="v1.14.8529.14229" pre_release=true time="05/09/2023" %}

- Added 'Add Beam System' component.
- Added 'Add Truss' component.
- Renamed component 'Add Structural Foundation' to 'Add Foundation (Isolated)'.
- Added 'Add Foundation (Slab)' component.
- Added 'Add Foundation (Wall)' component.

{% include ltr/release-header.html title="v1.14 RC1" version="v1.14.8510.35994" pre_release=true time="04/20/2023" %}

- Minimum Rhino version is now 7.28.
- Added support for '{{ site.terms.revit }} 2024'
- Added 'View Range Elevations' component.

{% include ltr/release-header.html title="v1.13" version="v1.13.8511.13600" time="04/20/2023" %}

- Includes all changes under 1.13RC releases listed below
- Added {% include ltr/comp.html uuid='e2435930' %} parameter
- Added {% include ltr/comp.html uuid='4326c4aa' %} parameter
- Misc fixes and improvements

{% include ltr/release-header.html title="v1.13 RC6" version="v1.13.8494.18380" pre_release=true time="04/04/2023" %}

- Improved {% include ltr/comp.html uuid='6723beb1' %} component, now identifies more types.
- Fixed {% include ltr/comp.html uuid='d1940eb3' %} on areas that have internal loops.
- Fixed {% include ltr/comp.html uuid='0ea8d61a' %} when cloning named elements.
- {% include ltr/comp.html uuid='a5c63076' %} and *Bounding Box* components can now correctly provide location and bounds info for a Revit Scope Box .
- Fixed issue with not reading Admin configuration file correctly

{% include ltr/release-header.html title="v1.13 RC5" version="v1.13.8486.7511" pre_release=true time="03/28/2023" %}

- Fixed {% include ltr/comp.html uuid='96d578c0' %} component when the referenced element is a Rebar
- Fixed AssemblyResolver. Now first call to RhinoCommon fully loads it

{% include ltr/release-header.html title="v1.13 RC4" version="v1.13.8480.18315" pre_release=true time="03/21/2023" %}

- Renamed 'Annotation' panel to 'Annotate'.
- Merged 'Build', 'Host' and 'Wall' panel under a new 'Architecture' panel.
- Moved structural element creation components to 'Structure' panel.
- Moved Component Family related components to 'Component' panel.
- Renamed 'Host Inserts' component to {% include ltr/comp.html uuid='70ccf7a6' %}.
- Now {% include ltr/comp.html uuid='70ccf7a6' %} keep linked elements on linked documents.
- Fixd a bug on {% include ltr/comp.html uuid='ad88cf11' %} component 'Line Style' input when used on a Family document.
  [#788](https://github.com/mcneel/rhino.inside-revit/issues/788)
- Fixed a bug on previews when there are Groups on the canvas.
- Now {% include ltr/comp.html uuid='c2b9b045' %} treats relative paths as temporary.
- Now {% include ltr/comp.html uuid='c2b9b045' %} has a 'Path' output to allow chaining with 'Load Component Family'.
- Now {% include ltr/comp.html uuid='82523911' %} creates a Work Plane-Based family when no template is provided.
- Added 'Offset from Host' parameters to work plane-based components.

{% include ltr/release-header.html title="v1.13 RC3" version="v1.13.8474.22250" pre_release=true time="03/15/2023" %}

- Added {% include ltr/comp.html uuid='5a6d9a20' %} component.
- Added {% include ltr/comp.html uuid='be2c26c7' %} component.
- Added {% include ltr/comp.html uuid='72b92e6a' %} component.

{% include ltr/release-header.html title="v1.13 RC2" version="v1.13.8466.15699" pre_release=true time="03/07/2023" %}

- Improved how components recognize verticality in Revit
- Now the Grasshopper Editor window stays at same position after picking from Revit.

{% include ltr/release-header.html title="v1.13 RC1" version="v1.13.8458.21732" pre_release=true time="02/28/2023" %}

- Added {% include ltr/comp.html uuid='2101fff6' %} component.
- Added {% include ltr/comp.html uuid='08586f77' %}.

{% include ltr/release-header.html title="v1.12" version="v1.12.8449.6358" time="02/28/2023" %}

- Added {% include ltr/comp.html uuid='71f014de' %} component.
- Added {% include ltr/comp.html uuid='3e2a753b' %} component.
- Added {% include ltr/comp.html uuid='91757ae0' %} component.

{% include ltr/release-header.html title="v1.12 RC4" version="v1.12.8438.12884" pre_release=true time="02/07/2023" %}

- Added {% include ltr/comp.html uuid='96d578c0' %} component.
- Added {% include ltr/comp.html uuid='d4873f18' %} component.
- Added **Horizontal Align** and **Vertical Align** inputs to {% include ltr/comp.html uuid='49acc84c' %} component.

{% include ltr/release-header.html title="v1.12 RC3" version="v1.12.8431.23288" pre_release=true time="01/31/2023" %}

- Updated `MeshEncoder` to produce Meshes whithout internal wires. (Revit 2023)

{% include ltr/release-header.html title="v1.12 RC2" version="v1.12.8425.21537" pre_release=true time="01/24/2023" %}

- Added {% include ltr/comp.html uuid='3ae4fa67' %} component.
- Added {% include ltr/comp.html uuid='369b6109' %} component.
- Added {% include ltr/comp.html uuid='8484e108' %} component.
- Updated {% include ltr/comp.html uuid='f7b775c9' %} component, now it takes a Frame as input.
- Now 'View' bake creates a named View in Rhino.
- Now 'Open Viewport` grabs Revit active view settings.
    * If CTRL is pressed grabs orientation.
    * If SHIFT is also pressed zoom is also applied.

{% include ltr/release-header.html title="v1.12 RC1" version="v1.12.8417.6530" pre_release=true time="01/17/2023" %}

- Fixed {% include ltr/comp.html uuid='01e86d7c' %} name is getting an unexpected integer added in creation.
  [#754](https://github.com/mcneel/rhino.inside-revit/issues/754)
- Added {% include ltr/comp.html uuid='e4e08f99' %} component.
- Added {% include ltr/comp.html uuid='2922af4a' %} component.
- Added {% include ltr/comp.html uuid='b062c96e' %} component.
  [#753](https://github.com/mcneel/rhino.inside-revit/issues/753)


{% include ltr/release-header.html title="v1.11" version="v1.11.8425.15605" time="01/10/2023" %}

- Fix for "Comments" parameter `DataType`.
- Improved `Types.CurtainGridLine` previews.
- Improved conversion from `CurtainGrid` and `CurtainCell` to `Brep`.
- Fixed `Types.Panel` and `Types.PanelType` recognizing a `ARDB.FamilyInstance` as valid.
- Implemented Previews on `Types.CurtainCell`.
- Fixed {% include ltr/comp.html uuid='fe427d04' %} component when managing Types.Panel elements.
- Improved {% include ltr/comp.html uuid='6723beb1' %} for walls that are member of a stacked wall.
- Now conversion from {% include ltr/comp.html uuid='15ad6bf9' %} to `Surface` gives a `Brep` correctly oriented.

{% include ltr/release-header.html title="v1.11 RC2" version="v1.11.8402.17166" pre_release=true time="01/03/2023" %}

- Added {% include ltr/comp.html uuid='2120c0fb' %} component.
- Moved {% include ltr/comp.html uuid='221e53a6' %} and {% include ltr/comp.html uuid='8ead987d' %} to the View panel.
- Added {% include ltr/comp.html uuid='cc7790a0' %} component.
- Now {% include ltr/comp.html uuid='39e42448' %} works across documents.
- Added {% include ltr/comp.html uuid='bfd4a970' %} component.
- Added {% include ltr/comp.html uuid='d296f72f' %} component.
- Added {% include ltr/comp.html uuid='6f5e3619' %} component.
- Added {% include ltr/comp.html uuid='1a137425' %} component.
- Added {% include ltr/comp.html uuid='61812ade' %} component.
- Added {% include ltr/comp.html uuid='71c06438' %} component.

{% include ltr/release-header.html title="v1.11 RC1" version="v1.11.8390.7504" pre_release=true time="12/20/2022" %}

- Added {% include ltr/comp.html uuid='09bd0aa8' %} component.
- Added {% include ltr/comp.html uuid='506d5c19' %} component. (Revit 2020)
- Fixed 'Element Geometry' to work with `FamilySymbol`.
- Added `ARDB.AppearanceAssetElement.ToRenderMaterial` extension method.

{% include ltr/release-header.html title="v1.10" version="v1.10.8390.5758" time="12/20/2022" %}

- Now 'Import 3DM' imports block geometry in families.
- Now Baked blocks name use `::` as a separator.
- Now 'Light Source' category ís hidden and transparent by default on bake.
- Added some null checking at {% include ltr/comp.html uuid='ad88cf11' %} component.
- Added some null checking at {% include ltr/comp.html uuid='0bfbda45' %} component.
- Now Raster Images do have preview in Grasshopper.
- Fix on `BoundingBoxXYZ.ToOutline` method.
- Now {% include ltr/comp.html uuid='de5e832b' %} uses view Phase.
- Now Bake try to use extrusions if the geometry do not have material per face and is closed.
- Fix for {% include ltr/comp.html uuid='a5c63076' %} component when managing mirrored elements.


{% include ltr/release-header.html title="v1.10 RC5" version="v1.10.8375.11132" pre_release=true time="12/06/2022" %}

- Minor Fixes and Improvements

{% include ltr/release-header.html title="v1.10 RC4" version="v1.10.8368.15363" pre_release=true time="11/29/2022" %}

- Now minimum Revit 2022 is 2022.1 to enable {% include ltr/comp.html uuid='bf1b9be9' %}
- Now Grasshopper previews persist between solutions. This means that only geometry that is being modified is redrawn and preview performance is much better.
- Added type icon column to 'Value Picker' component.
- Enabled content panning on 'Value Picker'.
- Added 'Edit Type…' context menu to {% include ltr/comp.html uuid='97dd546d' %} parameters.
- Added support for far-from-origin on DirectShape components.
- Added warning when a component receives geometry far-from-origin.
- Fixed pick linked element on other parameters than {% include ltr/comp.html uuid='ef607c2a' %}.
- Added support for geometry on linked files.
- Added support for closed curves and poly-lines to `ShapeEncoder`.
- Added conversion from {% include ltr/comp.html uuid='3238f8bc' %} and {% include ltr/comp.html uuid='2dc4b866' %} to {% include ltr/comp.html uuid='93bf1f61' %}.
- Added {% include ltr/comp.html uuid='a406c6a0' %} component.
- Fix for `NurbsCurve.ToCurve` when is periodic.
- Fixed a problem with ellipses on model-line creation components.
- Fix for `PolylineCurve.ToCurve` and `PolyCurve.ToCurve` extension methods when Rhino is not in feet.
- Fix for `HostObject` creation components when using closed curves.
- Fix on {% include ltr/comp.html uuid='78b02ae8' %} when profile is moved parallel to its plane.
- Fix on recent version of Revit for {% include ltr/comp.html uuid='d4593785' %} component. Now it does not take into account Grasshopper previews.
- Fix for {% include ltr/comp.html uuid='2a4a95d5' %}.
- Fix for {% include ltr/comp.html uuid='d3fb53d3' %} parameter.
- Fixed `Types.Category.BakeElement`, it was baking more than necessary.
- Improved `ARDB.Arc` conversion from Revit to Rhino.
- Fix for Line creation components when used with closed curves.
- Added `ARDB.View.GetClipBox` extension method. 
- Added `ARDB.View.GetOutlineFilter` extension method.
- Added `ARDB.Element.GetGeometryObjectFromReference` extension method that also returns the transform.
- Added `Selection.PickPoints` method.

{% include ltr/release-header.html title="v1.10 RC3" version="v1.10.8342.22296" pre_release=true time="11/08/2022" %}

- Minor Fixes and Improvements

{% include ltr/release-header.html title="v1.10 RC2" version="v1.10.8336.14469" pre_release=true time="10/28/2022" %}

- Now Grasshopper is not loaded at start up.
- Now changing element selection in Revit, expires 'Active Selection' in Grasshopper.

{% include ltr/release-header.html title="v1.10 RC1" version="v1.10.8326.27328" pre_release=true time="10/18/2022" %}

- Added context menu to 'Project Location' component.
- Now `Types.BasePoint` bake as a named construction-plane.
- New {% include ltr/comp.html uuid='2a4a95d5' %}
- New {% include ltr/comp.html uuid='3917adb2' %}
- New {% include ltr/comp.html uuid='c62d18a8' %}
- Added 'Built-In Failure Definitions' picker.

{% include ltr/release-header.html title="v1.9" version="v1.9.8326.25768" time="10/18/2022" %}

- Includes all changes under 1.9RC releases listed below
- New {% include ltr/comp.html uuid='1c1cc766' %}
- New {% include ltr/comp.html uuid='516b2771' %}
- New {% include ltr/comp.html uuid='e3d32938' %}
- New {% include ltr/comp.html uuid='cb3d697e' %}
- New {% include ltr/comp.html uuid='825d7ab3' %}
- New {% include ltr/comp.html uuid='4bfeb1ee' %}
- New {% include ltr/comp.html uuid='ace507e5' %}
- New {% include ltr/comp.html uuid='bf1b9be9' %}
- New {% include ltr/comp.html uuid='f2277265' %}
- Fix on {% include ltr/comp.html uuid='84ab6f3c' %} when definition parameter group is not a built-in one.
- Renamed 'Add LoftForm' component to {% include ltr/comp.html uuid='42631b6e' %}.
- Improved {% include ltr/comp.html uuid='d4593785' %} component, not it returns a more accurate 'Depth'.
- Added 'Computation Height' to {% include ltr/comp.html uuid='e996b34d' %} component.
- Fix for `Viewport.Location`.
- Implemented casting from `Viewport` to `ViewSheet` and `View`.
- Fix on Brep.TryGetExtrusion extension method.

{% include ltr/release-header.html title="v1.9 RC5" version="v1.9.8319.16206" pre_release=true time="10/11/2022" %}

- Fix for {% include ltr/comp.html uuid='c33cd128' %} component.
- Fix for {% include ltr/comp.html uuid='29618f71' %} when a null is used as input.
- Fix for {% include ltr/comp.html uuid='fad33c4b' %} when input 'Element' is null.
- Improved how {% include ltr/comp.html uuid='f4c12aa0' %} handles 'None' element.
- Fixed `GH.Gest.LoadEditor` to make Grasshopper window owned by Rhino. Even before it is ever been shown.
- Fix for 'Import 3DM' command when input model has No-Units.
- Fix for `Types.View.GenLevelId` when view is not based on a Level.
- Added `ARDB.ViewSection.GetElevationMarker` extension method.

{% include ltr/release-header.html title="v1.9 RC4" version="v1.9.8272.12095" pre_release=true time="08/30/2022" %}

- Fix for `ARDB.Mesh` encoding and decoding when the mesh is not closed.
- Fixed `ARDB.Mesh.ComputeCentroid` extension method.
- Added `ARDB.GeometryObject.GetBoundingBox` extension method.

{% include ltr/release-header.html title="v1.9 RC3" version="v1.9.8259.4446" pre_release=true time="08/16/2022" %}

- Fix for `BakeElements` when no attributes are provided.
- Fixed some blurry icons on HDPI screens.
- Fixed a `System.FormatException` when building linked scripts toolbar.

{% include ltr/release-header.html title="v1.9 RC2" version="v1.9.8256.24423" pre_release=true time="08/09/2022" %}

- Fix for {% include ltr/comp.html uuid='b3bcbf5b' %} component when receiving empty branches.
- Fixed {% include ltr/comp.html uuid='2beb60ba' %} component. It was moving two times the specified distance.
- Fixed 'Add Detail' component. It was moving two times the specified distance.
- Fixed value range validation on {% include ltr/comp.html uuid='8c5cd6fb' %} component.
- Added item `<None>` to some parameters context menu.
- Fix for the case Grasshopper had run with No-Units.
- Fix for `BakeElements` when no attributes are provided.
- Fix for `Types.View.DrawViewportWires` when showing an `ARDB.ImageView`.
- Fix for `ARDB.Instance.GetLocation` when instance is scaled.

{% include ltr/release-header.html title="v1.9 RC1" version="v1.9.8234.21248" pre_release=true time="07/18/2022" %}

- Added 'Host Sub Elements' component.
- Added 'Profile' input to 'Host Boundary Profile' component.
- Added 'Revit Version' component.
- Added 'Revit User' component.
- Added 'Document Tolerances' component.
- Added 'Default File Locations' component.
- Added 'Spatial Element Identity' component.
- Added 'Delete Workset' component (Revit 2023).
- Added 'Default 3D View' component.
- Added 'Assembly Origin' component.

{% include ltr/release-header.html title="v1.8" version="v1.8.8221.17917" time="07/18/2022" %}

- Includes all changes under 1.8RC releases listed below
- Minor Fixes and Improvements

{% include ltr/release-header.html title="v1.8 RC4" version="v1.8.8221.17917" pre_release=true time="07/05/2022" %}

- Added {% include ltr/comp.html uuid='8ff70eef' %}
- Added {% include ltr/comp.html uuid='8ead987d' %} component
- Added {% include ltr/comp.html uuid='82a7462c' %} parameter
- Improved {% include ltr/comp.html uuid='ad88cf11' %} reuse logic
- Geometry conversion improvements
- Added warning to {% include ltr/comp.html uuid='134b7171' %} to avoid Shared Parameters Service invalid characters
- Now default document annotation scales are set to 1:100 by default


{% include ltr/release-header.html title="v1.8 RC3" version="v1.8.8215.8714" pre_release=true time="06/28/2022" %}

- Fixed several geometry bugs.
- Fixed structural framing creation on a family document.
- Fixed curved Beams when in a vertical plane.
- Fixed dimensioning components, when working with Detail Lines and Reference Planes.
- {% include ltr/comp.html uuid='8f1ee110' %} casting issue with enums
  [#613](https://github.com/mcneel/rhino.inside-revit/issues/613)

{% include ltr/release-header.html title="v1.8 RC2" version="v1.8.8207.14855" pre_release=true time="06/21/2022" %}

- Added {% include ltr/comp.html uuid='689d4059' %} component.
- Added {% include ltr/comp.html uuid='e6e4a2ee' %} component.
- Added {% include ltr/comp.html uuid='11424062' %} component.
- Added {% include ltr/comp.html uuid='fe258116' %} component.
- Added {% include ltr/comp.html uuid='2beb60ba' %} component.

{% include ltr/release-header.html title="v1.8 RC1" version="v1.8.8200.21840" pre_release=true time="06/14/2022" %}

- Now RiR requires Rhino v7.15.
- Moved {% include ltr/comp.html uuid='ff951e5d' %}, {% include ltr/comp.html uuid='3b95eff0' %}, {% include ltr/comp.html uuid='f3eb3a21' %} from Topology to Annotation tab.
- Added {% include ltr/comp.html uuid='49acc84c' %} component
- Added {% include ltr/comp.html uuid='ad88cf11' %} component
- Added {% include ltr/comp.html uuid='5a94ea62' %} component
- Added {% include ltr/comp.html uuid='0dbe67e7' %} component
- Added {% include ltr/comp.html uuid='df47c980' %} component
- Added {% include ltr/comp.html uuid='00c729f1' %} component
- Added {% include ltr/comp.html uuid='449b853b' %} component
- Added {% include ltr/comp.html uuid='493035d3' %} component
- Added {% include ltr/comp.html uuid='0644989d' %} component
- Added {% include ltr/comp.html uuid='495330db' %} component.
- Added {% include ltr/comp.html uuid='60be53c5' %} component.
- Added {% include ltr/comp.html uuid='a2adb132' %} componet.
- Added {% include ltr/comp.html uuid='4be42ec7' %} component.
- Added {% include ltr/comp.html uuid='d35eb2a7' %} parameter.

{% include ltr/release-header.html title="v1.7" version="v1.7.8194.7007" time="06/14/2022" %}

- Includes all changes under 1.7RC releases listed below
- Minor Fixes and Improvements
 
{% include ltr/release-header.html title="v1.7 RC3" version="v1.7.8188.17314" pre_release=true time="06/07/2022" %}

- Now {% include ltr/comp.html uuid='de5e832b' %}, {% include ltr/comp.html uuid='07711559' %} take a {% include ltr/comp.html uuid='2dc4b866' %} as input
- Added more error checking to {% include ltr/comp.html uuid='36842b86' %}
- Fixed casting from {% include ltr/comp.html uuid='1e6825b6' %}, {% include ltr/comp.html uuid='30473b1d' %}, and {% include ltr/comp.html uuid='66aaae96' %}  to {% include ltr/comp.html uuid='353ffb47' %}
- Implemented casting from {% include ltr/comp.html uuid='2dc4b866' %} to {% include ltr/comp.html uuid='01c853d8' %}
- Minor Fixes and Improvements

{% include ltr/release-header.html title="v1.6 (Hotfix)" version="v1.6.8159.20547" time="05/04/2022" %}

- Fixed a bug extracting Level elements from a parameter ([RE Discourse: Null Revit Levels Resulting In Missing Components](https://discourse.mcneel.com/t/rir-version-1-68-null-revit-levels-resulting-in-missing-components/142125))

{% include ltr/release-header.html title="v1.7 RC2" version="v1.7.8158.15230" pre_release=true time="05/03/2022" %}

- Minor Fixes and Improvements

{% include ltr/release-header.html title="v1.7 RC1" version="v1.7.8151.26629" pre_release=true time="04/12/2022" %}

- Added context menu to generate a transparent background image
- Added _Crop Extents_, _Template_ and _Filter_ input to {% include ltr/comp.html uuid='4a962a0c' %}
- Exposed {% include ltr/comp.html uuid='972b6fbe' %} parameter
- Added {% include ltr/comp.html uuid='d4593785' %}, {% include ltr/comp.html uuid='45e7e88c' %} components
- Added {% include ltr/comp.html uuid='f3c35fb2' %} view parameter
- Added {% include ltr/comp.html uuid='bf2effd6' %} parameter and associated {% include ltr/comp.html uuid='51f9e551' %} component
- Added {% include ltr/comp.html uuid='1bde7f9f' %} parameter and associated {% include ltr/comp.html uuid='3896729d' %} component
- Added {% include ltr/comp.html uuid='33e34bd8' %} parameter and associated {% include ltr/comp.html uuid='782d0460' %} component
- Added {% include ltr/comp.html uuid='d0d3d169' %}, {% include ltr/comp.html uuid='0744d339' %}, {% include ltr/comp.html uuid='6effb4b8' %}, {% include ltr/comp.html uuid='ca537732' %} view parameters
- Added {% include ltr/comp.html uuid='a1878f3d' %} component
- Added {% include ltr/comp.html uuid='53fdab6f' %} selector
- Added {% include ltr/comp.html uuid='36842b86' %}
- Added {% include ltr/comp.html uuid='34d68cdc' %} component
- Added {% include ltr/comp.html uuid='34186815' %}, {% include ltr/comp.html uuid='dea31165' %} components
- Added {% include ltr/comp.html uuid='2ee360f3' %}, {% include ltr/comp.html uuid='de5e832b' %}, {% include ltr/comp.html uuid='07711559' %} components
- Added {% include ltr/comp.html uuid='d1940eb3' %}, {% include ltr/comp.html uuid='5ddcb816' %}, {% include ltr/comp.html uuid='a1ccf034' %} components
- Added {% include ltr/comp.html uuid='ff951e5d' %}, {% include ltr/comp.html uuid='3b95eff0' %}, {% include ltr/comp.html uuid='f3eb3a21' %} components

{% include ltr/release-header.html title="v1.6" version="v1.6.8151.18094" time="04/26/2022" %}

- Added {% include ltr/comp.html uuid='54c795d0' %} and associated {% include ltr/comp.html uuid='63f4a581' %} parameter.
- Added {% include ltr/comp.html uuid='01c853d8' %} and associated {% include ltr/comp.html uuid='4150d40a' %} parameter.
- Updated {% include ltr/comp.html uuid='657811b7' %} to accept {% include ltr/comp.html uuid='4150d40a' %} parametes as **Base** and **Top** inputs as well and thus removed the optional offset parameters
- Includes all changes under 1.6RC releases listed below
- Minor Fixes and Improvements

{% include ltr/release-header.html title="v1.6 RC5" version="v1.6.8134.6334" pre_release=true time="04/12/2022" %}

- Added support for Revit 2023
- Fixed conversion from {% include ltr/comp.html uuid='15ad6bf9' %} to Surface when slant angle is negative
- Fixed a bug on {% include ltr/comp.html uuid='0f251f87' %}
  [#507](https://github.com/mcneel/rhino.inside-revit/issues/507)
- Updated Revit download link when loaded in an unsupported version

{% include ltr/release-header.html title="v1.6 RC4" version="v1.6.8124.18574" pre_release=true time="04/05/2022" %}

- Fixed {% include ltr/comp.html uuid='cec2b3df-' %} component when Tracking mode is set to _Update_.
- Added _Elevation_ input to {% include ltr/comp.html uuid='cec2b3df-' %}.
- Fixed a bug on _Import 3DM_ command when importing polylines on a family document.

{% include ltr/release-header.html title="v1.6 RC3" version="v1.6.8123.20268" pre_release=true time="03/29/2022" %}

- Fixed {% include ltr/comp.html uuid='4434c470-' %} when inverted
- {{ site.terms.rir }} no longer shows an error window when failing to set shortcut for Grasshopper button
- Minor Fixes and Improvements

{% include ltr/release-header.html title="v1.6 RC2" version="v1.6.8119.11754" pre_release=true time="03/22/2022" %}

- Fixed a problem on `ARDB.XYZ.PerpVector` when tolerance is too small.
- Now _Convert_ context menu is a sorted by parameter category.
- Added casting from {% include ltr/comp.html uuid='f3ea4a9c-' %} to {% include ltr/comp.html uuid='5c073f7d-' %}, {% include ltr/comp.html uuid='353ffb47-' %}, {% include ltr/comp.html uuid='3238f8bc-' %} and {% include ltr/comp.html uuid='97dd546d-' %}.
- Now all _Add_ components create elements on the last document Phase.
- Now all _Add_ components create elements with **Enable Analytical Model** off by default.
- Fix for {% include ltr/comp.html uuid='26411aa6-' %} now it always returns a non joined element.
- Fixed {% include ltr/comp.html uuid='2c374e6d-' %} component on shared-parameters.
- Fix for {% include ltr/comp.html uuid='dcc82eca-' %} when managing structural elements.
- Fixed {% include ltr/comp.html uuid='dcc82eca-' %} when workiong with structural beams and structural columns.
- Now `HostObject.Location` returns a plane centered on the profile curves.
- Now `Opening.Location` returns a plane centered on the profile curves.
- Implemented casting `SpatialElement` to `Surface`
- Added `Types.Railing`. This enables {% include ltr/comp.html uuid='dcc82eca-' %} component on railings.
- Implemented _Type_ output on {% include ltr/comp.html uuid='3bde5890-' %} for built-in parameters.
- Now Grasshopper preview status is persistent between sessions.

{% include ltr/release-header.html title="v1.6 RC1" version="v1.6.8102.16819" pre_release=true time="08/03/2022" %}

- Added {% include ltr/comp.html uuid='18d46e90-' %} parameter
- Added {% include ltr/comp.html uuid='657811b7-' %} component
- Added {% include ltr/comp.html uuid='c86ed84c-' %} component
- Added {% include ltr/comp.html uuid='e76b0f6b-' %} component
- Added {% include ltr/comp.html uuid='3848c899-' %} component
- Added {% include ltr/comp.html uuid='8a2da785-' %} component
- Added {% include ltr/comp.html uuid='f68f96ec-' %} component
- Added {% include ltr/comp.html uuid='0ea8d61a-' %} component
- Added **Is Subcategory** input to {% include ltr/comp.html uuid='d794361e-' %} component
- Added **Is Subcategory** input to {% include ltr/comp.html uuid='d150e40e-' %} component
- Now {% include ltr/comp.html uuid='70ccf7a6-' %} component returns openings on floor, ceiling and roofs
- Fixed {% include ltr/comp.html uuid='37a8c46f-' %} component. It was failing to update 'Unconnected Height' when the wall is constrained at the top
- Fixed {% include ltr/comp.html uuid='df634530-' %} and {% include ltr/comp.html uuid='97e9c6bb-' %}. Now both component filter out non Model groups or types
- Now first access to `RhinoCommon.dll` loads Rhino

{% include ltr/release-header.html title="v1.5" version="v1.5.8101.24584" time="03/08/2022" %}

- Includes all changes under 1.5RC releases listed below
- Minor Fixes and Improvements

{% include ltr/release-header.html title="v1.5 RC4" version="v1.5.8088.12286" pre_release=true time="02/22/2022" %}

- Fixed `AssemblyInstance.Location.set`
- Implemented `AssemblyInstance.BoundingBox`
- Now {% include ltr/comp.html uuid='ef607c2a-' %} displays the _BoundingBox_ by default.
- Fixed `Types.BasePoint.ClippingBox` when the element is not available.

{% include ltr/release-header.html title="v1.5 RC3" version="v1.5.8082.16096" pre_release=true time="02/16/2022" %}

- {% include ltr/comp.html uuid='b6349dda-' %} now has "Open Design Options…" context menu option.
- Added {% include ltr/comp.html uuid='8621421d-' %} component.
- Added _Error Mode_ context menu: Now all named elements creation components use preexisting elements when working in error-mode 'Continue'.

- Fix on {% include ltr/comp.html uuid='26411aa6-' %}, now it checks if family is _Structural Framing_ before enabling-disabling joins.
- Fix on the {% include ltr/comp.html uuid='26411aa6-' %} component when working in tracking-mode 'Reuse'.
- Fixed {% include ltr/comp.html uuid='f4c12aa0-' %} component when managing unnamed elements.
- Fixed a bug on selection _Value Set_ when there are no elements on the list.
- Fixed a bug when user Undo a grasshopper object creation operation on components that track elements.
- Fixed a problem when Revit is working in _US Survey Feet_ units.

{% include ltr/release-header.html title="v1.5 RC2" version="v1.5.8067.24664" pre_release=true time="02/01/2022" %}

- Fixed unit conversions on {% include ltr/comp.html uuid='8a162ee6-' %} component
- Added `Types.SectionBox` type.
- Fixed [#531](https://github.com/mcneel/rhino.inside-revit/issues/531).

{% include ltr/release-header.html title="v1.5 RC1" version="v1.5.8056.10037" pre_release=true time="01/21/2022" %}

- Minor Fixes and Improvements

{% include ltr/release-header.html title="v1.4 Stable" version="v1.4.8053.19650" time="21/01/2022" %}

- Includes all changes under 1.4RC releases listed below
- New {% include ltr/comp.html uuid='716903d0-' %} component

{% include ltr/release-header.html title="v1.4 RC6" version="v1.4.8048.43002" pre_release=true time="01/18/2022" %}

- Added 'Link' output to 'Document Links' component.
- Renamed 'Document Links' to {% include ltr/comp.html uuid='ebccfdd8-' %}.
- Renamed 'Binding' to 'Scope' in parameter components.
- Updated 'Element Dependents' to return original 'Elements' and also 'Referentials'.
- Fixed {% include ltr/comp.html uuid='b3bcbf5b-' %} and {% include ltr/comp.html uuid='8b85b1fb-' %}: Now both have an option _Expand Dependents_ in the context menu to extract dependent elements geometry. Outputs are grafted accordingly.
  [#509](https://github.com/mcneel/rhino.inside-revit/issues/509).
- Updated some 'Query' component input parameters names to match Revit parameter name.

{% include ltr/release-header.html title="v1.4 RC5" version="v1.4.8007.15883" pre_release=true time="12/07/2021" %}

- Continued work on {{ site.terms.rir }} API
- {% include ltr/comp.html uuid='3a5f6af7-' %} defaults to temp folder when **Folder** input is not provided
- Minor Fixes and Improvements

{% include ltr/release-header.html title="v1.4 RC4" version="v1.4.8004.19290" pre_release=true time="11/30/2021" %}

- Minor Fixes and Improvements

{% include ltr/release-header.html title="v1.4 RC3" version="v1.4.7997.16502" pre_release=true time="11/23/2021" %}

- A major work in 1.4 is cleaning up and preparing the {{ site.terms.rir }} API. In this release we added an option to see the documentation for current state of the API in python editor (`EditPythonScript` command)

![]({{ "/static/images/release_notes/pythoneditor-docs.png" | prepend: site.baseurl }})

- Fixed _Select All_ and _Invert Selection_ on **Value Set Picker**
- Fixed {% include ltr/comp.html uuid='79daea3a-' %} when _Categories_ input contains nulls
- Fixed {% include ltr/comp.html uuid='97d71aa8-' %} component when managing nulls

{% include ltr/release-header.html title="v1.4 RC2" version="v1.4.7989.18759" pre_release=true time="11/16/2021" %}

- Fix for `DB.InternalOrigin` on Revit 2020.2
- Fixed a crash, when an element can't be deleted from the context menu
- Fixed {% include ltr/comp.html uuid='b3bcbf5b-' %} and {% include ltr/comp.html uuid='8b85b1fb-' %}: Now both have an option **Expand Dependents** in the context menu to extract dependent elements geometry. Outputs are grafted accordingly
- Added {% include ltr/comp.html uuid='8fad6039-' %}
- Added back {% include ltr/comp.html uuid='754c40d7-' %}
- Added back {% include ltr/comp.html uuid='61f75de1-' %}

{% include ltr/release-header.html title="v1.4 RC1" version="v1.4.7983.32601" pre_release=true time="11/09/2021" %}

- Minor Fixes and Improvements

{% include ltr/release-header.html title="v1.3 Stable" version="v1.3.7983.15227" time="10/12/2021" %}

- Includes all changes under 1.2RC releases listed below
- Fixed {% include ltr/comp.html uuid='8b85b1fb-' %} was returning invisible elements geometry

{% include ltr/release-header.html title="v1.3 RC2" version="v1.3.7976.20198" pre_release=true time="10/27/2021" %}

- Now _Open Viewport_ command needs CTRL pressed to synchronize camera and workplane
- {% include ltr/comp.html uuid='2dc4b866' %} now converts to _Plane_, _Box_, _Surface_, and _Material_
- {% include ltr/comp.html uuid='4a962a0c' %} defaults to a temp folder when no _Folder_ is provided

{% include ltr/release-header.html title="v1.3 RC1" version="v1.3.7970.19099" pre_release=true time="10/27/2021" %}

- Component Changes
  - New {% include ltr/comp.html uuid='7fcea93d-' extended=true %}
  - New {% include ltr/comp.html uuid='a39bbdf2-' extended=true %}
  - New {% include ltr/comp.html uuid='b344f1c1-' extended=true %}
  - ZUI components e.g. {% include ltr/comp.html uuid='fad33c4b-' %} now have _Show all parameters_ and _Hide unconnected parameters_ on context menu
- Performance
  - Grasshopper now caches converted geometries from Rhino to Revit. This improves performance between Grasshopper runs, or when the same geometry is being converted many times.
- Minor Fixes and Improvements

{% include ltr/release-header.html title="v1.2 Stable" version="v1.2.7955.32919" time="10/12/2021" %}

- Includes all changes under 1.2RC releases listed below
- Component Changes

  - {% include ltr/comp.html uuid='704d9c1b-' %} component does not have a Title Block input anymore
  - Added {% include ltr/comp.html uuid='f2f3d866-' extended=true %}
  - Added {% include ltr/comp.html uuid='16f18871-' extended=true %}
  - {% include ltr/comp.html uuid='f6b99fe2-' %} now shows pretty names for view families sorted alphabetically
  - {% include ltr/comp.html uuid='f737745f-' %} replaces previous {% include ltr/comp_old.html title='Query Title Block Types' %} component
  - Removed {% include ltr/comp_old.html title='Analyze Sheet' %} component
  - {% include ltr/comp.html uuid='6915b697-' %} component does not require _Category_ anymore

- Issues

  - Fixed Non-C2-BREP edge conversion when knots are below tolerance. 
    [#382](https://github.com/mcneel/rhino.inside-revit/issues/382).

- Minor Fixes and Improvements

{% include ltr/release-header.html title="v1.2 RC4" version="v1.2.7948.6892 " pre_release=true time="10/05/2021" %}

- Minor Fixes and Improvements

{% include ltr/release-header.html title="v1.2 RC3" version="v1.2.7937.23994" pre_release=true time="09/28/2021" %}

- Improved 'Host Faces' component. Now skips invalid faces and avoids exceptions to be faster
- Fixes and improvements on Ellipse conversion routines.

{% include ltr/release-header.html title="v1.2 RC2" version="v1.2.7934.7099" pre_release=true time="09/21/2021" %}

- Corrected component name spelling {% include ltr/comp.html uuid='ff0f49ca-' %}
- Removed {% include ltr/comp_old.html title='Assembly Views' %} component
- Convert {% include ltr/comp.html uuid='cadf5fbb-' %} component to pass-through
- Revised {% include ltr/comp.html uuid='704d9c1b-' %} parameters to match Revit
- Added 'Assembly' parameter to {% include ltr/comp.html uuid='b0440885-' %} and {% include ltr/comp.html uuid='df691659-' %}

{% include ltr/release-header.html title="v1.2 RC1" version="v1.2.7927.28069" pre_release=true time="09/14/2021" %}

- New View Components!

  - {% include ltr/comp.html uuid='97c8cb27-' extended=true %}
  - {% include ltr/comp_old.html title='Query Title Block Types' %}
  - {% include ltr/comp.html uuid='cadf5fbb-' extended=true %}
  - {% include ltr/comp.html uuid='704d9c1b-' extended=true %}
  - {% include ltr/comp_old.html title='Analyze Sheet' %}
  - {% include ltr/comp.html uuid='f6b99fe2-' extended=true %}

- New Assembly Components!

  - {% include ltr/comp.html uuid='fd5b45c3-' extended=true %}
  - {% include ltr/comp_old.html title='Assembly Views' %}
  - {% include ltr/comp.html uuid='6915b697-' extended=true %}
  - {% include ltr/comp.html uuid='26feb2e9-' extended=true %}
  - {% include ltr/comp.html uuid='33ead71b-' extended=true %}
  - {% include ltr/comp.html uuid='ff0f49ca-' extended=true %}

- New Workset Components!

  - {% include ltr/comp.html uuid='5c073f7d-' extended=true %}
  - {% include ltr/comp.html uuid='aa467c94-' extended=true %}
  - {% include ltr/comp.html uuid='b441ba8c-' extended=true %}
  - {% include ltr/comp.html uuid='c33cd128-' extended=true %}
  - {% include ltr/comp.html uuid='311316ba-' extended=true %}
  - {% include ltr/comp.html uuid='3380c493-' extended=true %}

- New Phase Components!

  - {% include ltr/comp.html uuid='353ffb47-' extended=true %}
  - {% include ltr/comp.html uuid='3ba4524a-' extended=true %}
  - {% include ltr/comp.html uuid='91e4d3e1-' extended=true %}
  - {% include ltr/comp.html uuid='805c21ee-' extended=true %}

- Merged [PR #486](https://github.com/mcneel/rhino.inside-revit/pull/486)

{% include ltr/release-header.html title="v1.1 Stable" version="v1.1.7927.27937" time="09/14/2021" %}

- Includes all changes under 1.1RC releases listed below
- Minor Fixes and Improvements

{% include ltr/release-header.html title="v1.1 RC4" version="v1.1.7916.15665" pre_release=true time="09/07/2021" %}

- Minor Fixes and Improvements

{% include ltr/release-header.html title="v1.1 RC3" version="v1.1.7912.2443" pre_release=true time="08/30/2021" %}

- Minor Fixes and Improvements

{% include ltr/release-header.html title="v1.1 RC2" version="v1.1.7906.21197" pre_release=true time="08/24/2021" %}

- 👉 Updated _Tracking Mode_ context wording.
  - Supersede -> **Enabled : Replace**
  - Reconstruct -> **Enabled : Update**
- 👉 Performance Improvements:
  - Disabled expiring objects when a Revit document change comes from Grasshopper itself
  - Improved _Element Type_ component speed when updating several elements
  - Improved _Add Component (Location)_ speed when used in _Supersede_ mode
- 👉 Renamed:
  - _Query Types_ output from "E" to "T"
  - _Add ModelLine_ -> _Add Model Line_
  - _Add SketchPlane_ -> _Add Sketch Plane_
  - _Thermal Asset Type_ -> _Thermal Asset Class_
  - _Physical Asset Type_ -> _Physical Asset Class_
- Now parameter rule components guess the parameter type from the value on non built-in parameters
- Parameter setter does not change the value when the value to set is already the same
- Fixed the way we solve BuiltIn parameters on family documents
- Added _Behavior_ input to Modify Physical and Thermal asset
- Removed some default values on _Query Views_ that add some confusion
- Deleting an open view is not allowed. We show an message with less information in that case
- Fix on _Add View3D_ when managing a locked view
- Fix on _Duplicate Type_ when managing types without Category like `DB.ViewFamilyType`
- Only _Graphical Element_ should be pinned
- Closed [Issue #410](https://github.com/mcneel/rhino.inside-revit/issues/410)
- Merged [PR #475](https://github.com/mcneel/rhino.inside-revit/issues/475)

{% include ltr/release-header.html title="v1.0 Stable / v1.1 RC1" version="1.0.7894.17525 / v1.1.7894.19956" time="08/12/2021" %}

Finally!! 🎉 See [announcement post here](https://discourse.mcneel.com/t/rhino-inside-revit-version-1-0-released/128738?u=eirannejad)<|MERGE_RESOLUTION|>--- conflicted
+++ resolved
@@ -20,16 +20,19 @@
 {% endcapture %}
 {% include ltr/release_header_next.html title="Upcoming Changes" note=rc_release_notes %}
 
-<<<<<<< HEAD
+{% include ltr/release-header.html title="v1.19 RC2" version="v1.19.8797.16328" pre_release=true time="01/02/2024" %}
+
+- Re-Released with newly signed libraries and installer
+
+
+{% include ltr/release-header.html title="v1.18" version="v1.18.8797.15011" time="01/02/2024" %}
+
+- Re-Released with newly signed libraries and installer
+
 {% include ltr/release-header.html title="v1.19 RC2" version="v1.19.8780.23124" pre_release=true time="01/16/2024" %}
 
 - Improves {% include ltr/comp.html uuid='e996b34d' %}
 - Improves {% include ltr/comp.html uuid='b8677884' %}
-=======
-{% include ltr/release-header.html title="v1.18" version="v1.18.8797.15011" time="01/02/2024" %}
-
-- Re-Released with newly signed libraries and installer
->>>>>>> e8fa822e
 
 {% include ltr/release-header.html title="v1.19 RC1" version="v1.19.8780.17135" pre_release=true time="01/15/2024" %}
 
