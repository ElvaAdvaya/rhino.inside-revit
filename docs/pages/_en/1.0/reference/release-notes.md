--- conflicted
+++ resolved
@@ -8,7 +8,10 @@
 
 {% capture rc_release_notes %}
 
-### WIP
+{% endcapture %}
+{% include ltr/release_header_next.html title="Upcoming Changes" note=rc_release_notes %}
+
+{% include ltr/release-header.html title="v1.8 RC1" version="v1.8.8200.21840" pre_release=true time="06/14/2022" %}
 
 - Moved {% include ltr/comp.html uuid='ff951e5d' %}, {% include ltr/comp.html uuid='3b95eff0' %}, {% include ltr/comp.html uuid='f3eb3a21' %} from Topology to Annotation tab.
 - Added {% include ltr/comp.html uuid='49acc84c' %} component
@@ -27,21 +30,11 @@
 - Added 'Add Reference Plane' component.
 - Added 'Reference Plane' parameter.
 
-### RC
-
-{% endcapture %}
-{% include ltr/release_header_next.html title="Upcoming Changes" note=rc_release_notes %}
-
-<<<<<<< HEAD
-<!-- most recent release should be on top -->
-
-=======
 {% include ltr/release-header.html title="v1.7" version="v1.7.8194.7007" time="06/14/2022" %}
 
 - Includes all changes under 1.7RC releases listed below
 - Minor Fixes and Improvements
  
->>>>>>> b7b0c537
 {% include ltr/release-header.html title="v1.7 RC3" version="v1.7.8188.17314" pre_release=true time="06/07/2022" %}
 
 - Now {% include ltr/comp.html uuid='de5e832b' %}, {% include ltr/comp.html uuid='07711559' %} take a {% include ltr/comp.html uuid='2dc4b866' %} as input
