--- conflicted
+++ resolved
@@ -5,19 +5,6 @@
 ---
 
 <!-- most recent release should be on top -->
-<<<<<<< HEAD
-<!-- most recent release should be on top -->
-{% include ltr/release-header.html title="v1.4 RC6" version="v1.4.8048.43002" pre_release=true time="18/01/2022" %}
-
-- Added 'Link' output to 'Document Links' component.
-- Renamed 'Document Links' to 'Query Document Links'.
-- Ranamed 'Binding' to 'Scope' in parameter components.
-- Updated 'Element Dependents' to return original 'Elements' and also 'Referentials'.
-- Fixed 'Element Geometry' and 'Element View Geometry'.
-Now both have an option 'Expand Dependents' in the context menu to extract dependent elements geometry.
-Outputs are grafted accordingly.
-Closes #509.
-=======
 {% include ltr/release-header.html title="v1.4 Stable" version="v1.4.8053.19650" time="21/01/2022" %}
 
 - Includes all changes under 1.4RC releases listed below
@@ -30,7 +17,6 @@
 - Renamed 'Binding' to 'Scope' in parameter components.
 - Updated 'Element Dependents' to return original 'Elements' and also 'Referentials'.
 - Fixed {% include ltr/comp.html uuid='b3bcbf5b-' %} and {% include ltr/comp.html uuid='8b85b1fb-' %}: Now both have an option *Expand Dependents* in the context menu to extract dependent elements geometry. Outputs are grafted accordingly. Closes #509.
->>>>>>> 3a2741ad
 - Updated some 'Query' component input parameters names to match Revit parameter name.
 
 {% include ltr/release-header.html title="v1.4 RC5" version="v1.4.8007.15883" pre_release=true time="12/07/2021" %}
