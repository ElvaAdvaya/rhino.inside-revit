--- conflicted
+++ resolved
@@ -5,14 +5,11 @@
 ---
 
 <!-- most recent release should be on top -->
-<<<<<<< HEAD
-=======
 {% include ltr/release-header.html title="v1.2 RC3" version="v1.2.7937.23994" pre_release=true time="09/28/2021" %}
 
 - Improved 'Host Faces' component. Now skips invalid faces and avoids exceptions to be faster
 - Minor Fixes and Improvements
 
->>>>>>> 00021ac4
 {% include ltr/release-header.html title="v1.2 RC2" version="v1.2.7934.7099" pre_release=true time="09/21/2021" %}
 
 - Corrected component name spelling {% include ltr/comp.html uuid='ff0f49ca-' %}
